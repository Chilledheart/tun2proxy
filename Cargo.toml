--- conflicted
+++ resolved
@@ -19,10 +19,7 @@
 libc = "0.2"
 log = "0.4"
 mio = { version = "0.8", features = ["os-poll", "net", "os-ext"] }
-<<<<<<< HEAD
 moka = { version = "0.11", features = [] }
-nix = { version = "0.26", features = ["process", "signal"] }
-=======
 nix = { version = "0.27", features = [
     "process",
     "signal",
@@ -30,7 +27,6 @@
     "mount",
     "user",
 ] }
->>>>>>> 8b014322
 prctl = "1.0"
 smoltcp = { version = "0.10", features = ["std", "phy-tuntap_interface"] }
 socks5-impl = { version = "0.5", default-features = false }
