--- conflicted
+++ resolved
@@ -1,23 +1,13 @@
 #![allow(dead_code)]
 
-<<<<<<< HEAD
 #[cfg(any(target_os = "macos", target_os = "ios"))]
 use crate::apple::AppleInterface;
-=======
 #[cfg(target_os = "windows")]
 use crate::wintuninterface::{self, NamedPipeSource, WinTunInterface};
->>>>>>> 9b27dd2d
 use crate::{dns, error::Error, error::Result, virtdevice::VirtualTunDevice, NetworkInterface, Options};
 #[cfg(target_family = "unix")]
 use mio::unix::SourceFd;
 use mio::{event::Event, net::TcpStream, net::UdpSocket, Events, Interest, Poll, Token};
-<<<<<<< HEAD
-#[cfg(not(target_family = "unix"))]
-use smoltcp::phy::DeviceCapabilities;
-=======
-#[cfg(any(target_os = "macos", target_os = "ios"))]
-use smoltcp::phy::RawSocket;
->>>>>>> 9b27dd2d
 #[cfg(any(target_os = "linux", target_os = "android"))]
 use smoltcp::phy::TunTapInterface;
 use smoltcp::{
@@ -226,13 +216,9 @@
     #[cfg(any(target_os = "linux", target_os = "android"))]
     tun: TunTapInterface,
     #[cfg(any(target_os = "macos", target_os = "ios"))]
-<<<<<<< HEAD
     tun: AppleInterface,
-=======
-    tun: RawSocket,
     #[cfg(target_os = "windows")]
     tun: WinTunInterface,
->>>>>>> 9b27dd2d
     poll: Poll,
     iface: Interface,
     connection_map: HashMap<ConnectionInfo, ConnectionState>,
@@ -266,10 +252,9 @@
             NetworkInterface::Fd(fd) => AppleInterface::from_fd(*fd, Medium::Ip)?,
         };
 
-<<<<<<< HEAD
         #[cfg(any(target_os = "macos", target_os = "ios"))]
         tun.setup_config(options.bypass, options.dns_addr)?;
-=======
+
         #[cfg(target_os = "windows")]
         let mut tun = match _interface {
             NetworkInterface::Named(name) => WinTunInterface::new(name.as_str(), Medium::Ip)?,
@@ -279,7 +264,6 @@
         if options.setup {
             tun.setup_config(options.bypass, options.dns_addr)?;
         }
->>>>>>> 9b27dd2d
 
         let poll = Poll::new()?;
 
@@ -470,11 +454,7 @@
             let mut error = Ok(());
             while socket.can_recv() && error.is_ok() {
                 let dir = Direction::Outgoing(OutgoingDirection::ToServer);
-<<<<<<< HEAD
-                if state.proxy_handler.data_len(dir) > IP_PACKAGE_MAX_SIZE {
-=======
                 if state.proxy_handler.data_len(dir) >= IP_PACKAGE_MAX_SIZE {
->>>>>>> 9b27dd2d
                     break;
                 }
 
@@ -816,14 +796,9 @@
         );
         #[cfg(any(target_os = "ios", target_os = "macos", target_os = "windows"))]
         let mut socket = tcp::Socket::new(
-<<<<<<< HEAD
-            tcp::SocketBuffer::new(vec![0; 1024]),
-            tcp::SocketBuffer::new(vec![0; 1024]),
-=======
             // TODO: Look into how the buffer size affects IP header length and fragmentation
             tcp::SocketBuffer::new(vec![0; 1024 * 2]),
             tcp::SocketBuffer::new(vec![0; 1024 * 2]),
->>>>>>> 9b27dd2d
         );
         socket.set_ack_delay(None);
         socket.listen(dst)?;
